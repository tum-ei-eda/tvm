--- conflicted
+++ resolved
@@ -209,34 +209,12 @@
     std::vector<int64_t> storage_ids;
     std::vector<DLDeviceType> device_types;
     std::vector<int64_t> storage_sizes_in_bytes;
-<<<<<<< HEAD
     std::vector<int64_t> offsets;
-    Expr expr = GetRef<Expr>(op);
-    int device_type_int =
-        node_device_map_.count(GetRef<Expr>(op)) ? node_device_map_[expr]->value : 0;
-    if (const auto* tuple_type = op->checked_type().as<TupleTypeNode>()) {
-      for (Type t : tuple_type->fields) {
-        const auto* ttype = t.as<TensorTypeNode>();
-        ICHECK(ttype);
-        storage_ids.push_back(next_available_sid_++);
-        storage_sizes_in_bytes.push_back(GetMemorySizeBytes(ttype));
-        device_types.push_back(DLDeviceType(device_type_int));
-        offsets.push_back(0);
-      }
-    } else {
-      const auto* ttype = op->checked_type().as<TensorTypeNode>();
-      ICHECK(ttype);
-=======
     for (const auto& ttype : FlattenTupleType(expr->checked_type())) {
->>>>>>> e3a30430
       storage_ids.push_back(next_available_sid_++);
       device_types.push_back(device_type);
       storage_sizes_in_bytes.push_back(GetMemorySizeBytes(ttype));
-<<<<<<< HEAD
-      device_types.push_back(DLDeviceType(device_type_int));
       offsets.push_back(0);
-=======
->>>>>>> e3a30430
     }
     storage_device_map_[expr] = StorageInfo(storage_ids, device_types, storage_sizes_in_bytes, offsets);
   }
