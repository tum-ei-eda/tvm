--- conflicted
+++ resolved
@@ -307,15 +307,8 @@
    */
   std::vector<GraphNodeRef> AddNode(GraphObjectPtr node, Expr expr) {
     auto checked_type = expr->checked_type();
-<<<<<<< HEAD
-    size_t count = storage_device_map_.count(expr);
-    ICHECK_GT(count, 0) << "Expr is not existing in storage plan";
-    auto storage_device_info = storage_device_map_[expr];
-    ICHECK_EQ(storage_device_info.size(), 4);
-=======
 
     auto storage_info = GetStorageInfo(expr);
->>>>>>> 34570f27
     // storage
     std::vector<int64_t> storage_ids;
     for (auto v : storage_info->storage_ids) {
@@ -335,11 +328,6 @@
     }
     if (num_unknown_devices == 0) {
       node->attrs_["device_index"] = device_types;
-    }
-    // offset
-    std::vector<int64_t> offset_info;
-    for (auto& v : storage_device_info[3]) {
-      offset_info.push_back(v->value);
     }
     auto node_id = nodes_.size();
     nodes_.push_back(node);
@@ -361,7 +349,7 @@
       auto op_nd = std::dynamic_pointer_cast<GraphOpNode>(node);
       op_nd->attrs_["shape"] = shape;
       op_nd->attrs_["dtype"] = dtype;
-      op_nd->attrs_["offset"] = offset_info;
+      op_nd->attrs_["offset"] = storage_info->offsets;
       op_nd->num_outputs_ = tuple_type->fields.size();
       return ret;
     }
@@ -373,7 +361,7 @@
       dtype.emplace_back(DType2String(tensor_type->dtype));
       node->attrs_["shape"] = shape;
       node->attrs_["dtype"] = dtype;
-      node->attrs_["offset"] = offset_info;
+      node->attrs_["offset"] = storage_info->offsets;
     } else {
       LOG(FATAL) << "type " << checked_type->GetTypeKey() << " not supported";
     }
