--- conflicted
+++ resolved
@@ -549,13 +549,8 @@
     type of the "virtual devices" the expressions are stored on,
     and the sizes of each storage element."""
 
-<<<<<<< HEAD
     def __init__(self, ids, devs, sz, offsets):
         self.__init_handle_by_constructor__(_ffi_api.StorageInfo, ids, devs, sz, offsets)
-=======
-    def __init__(self, sids, dev_types, sizes):
-        self.__init_handle_by_constructor__(_ffi_api.StorageInfo, sids, dev_types, sizes)
->>>>>>> e3a30430
 
     @property
     def storage_ids(self):
@@ -569,12 +564,6 @@
     def storage_sizes(self):
         return _ffi_api.StorageInfoStorageSizes(self)
 
-<<<<<<< HEAD
-@tvm._ffi.register_object("relay.StaticMemoryPlan")
-class StaticMemoryPlan(Node):
-    def __init__(self, exprToStorageInfo):
-        self.__init_handle_by_constructor__(_ffi_api.StaticMemoryPlan, exprToStorageInfo)
-=======
 
 @tvm._ffi.register_object("relay.StaticMemoryPlan")
 class StaticMemoryPlan(Node):
@@ -583,5 +572,4 @@
     The result of static memory planning."""
 
     def __init__(self, expr_to_storage_info):
-        self.__init_handle_by_constructor__(_ffi_api.StaticMemoryPlan, expr_to_storage_info)
->>>>>>> e3a30430
+        self.__init_handle_by_constructor__(_ffi_api.StaticMemoryPlan, expr_to_storage_info)