import os
import pathlib
import shutil
import argparse


from contextlib import contextmanager, nullcontext

import tvm
from tvm import relay, transform
import tvm.contrib.utils
from tvm.contrib.download import download_testdata

parser = argparse.ArgumentParser(description="TVM Script")

MODELS = ["aww", "vww", "resnet", "toycar"]

parser.add_argument("model", metavar="MODEL", type=str, choices=MODELS, help="The model name (choices: %(choices)s)")
parser.add_argument("--arch", type=str, default="rv32gcp", choices=["rv32gc", "rv32gcp"], help="The RISC-V architecture used by the compiler (default: %(default)s)")
parser.add_argument("--abi", type=str, default="ilp32d", choices=["ilp32", "ilp32d"], help="The RISC-V architecture used by the compiler (default: %(default)s)")
parser.add_argument("--device", type=str, default=None, choices=[None, "arm_cpu"], help="The used target device to determine the TVM schedules (default: %(default)s)")
parser.add_argument("--cpu", type=str, default="cortex-m7", choices=[None, "cortex-m0", "cortex-m7"], help="Used to identify which CPU features are available (default: %(default)s)")
parser.add_argument("--data-layout", type=str, default="NHWC", choices=["NHWC", "NCHW"], help="Transform the data layout in the graph (optional)")
parser.add_argument(
    "--kernel-layout", type=str, default="default", choices=["default", "IOHW", "HWOI", "HWIO", "IHWO", "OHWI", "OIHW"], help="Transform the kernel layout in the graph (default: %(default)s)"
)
parser.add_argument("--verbose", action="store_true", help="Show all compilation outputs")
parser.add_argument("--profile", action="store_true", help="Profile the model execution layer by layer")
parser.add_argument("--disable-legalize", action="store_true", help="Force int8 data in conv2d and dense layers")
parser.add_argument(
    "--tuning-records", type=str, nargs="?", default=None, const="auto", help="Use tuning records for specified target, if available"
)


args = parser.parse_args()


model = args.model

if model == "aww":
    input_tensor = "input_1"
    input_shape = (1, 49, 10, 1)
    input_dtype = "int8"
elif model == "vww":
    input_tensor = "input_1_int8"
    input_shape = (1, 96, 96, 3)
    input_dtype = "int8"
elif model == "resnet":
    input_tensor = "input_1_int8"
    input_shape = (1, 32, 32, 3)
    input_dtype = "int8"
elif model == "toycar":
    input_tensor = "input_1"
    input_shape = (1, 640)
    input_dtype = "int8"
else:
    raise RuntimeError(f"Unsupported model: {model}")

use_physical_hw = bool(os.getenv("TVM_MICRO_USE_HW"))
model_url = f"https://github.com/tum-ei-eda/mlonmcu-models/raw/main/{model}/{model}.tflite"
model_file = f"{model}.tflite"
model_path = download_testdata(model_url, model_file, module="data")

tflite_model_buf = open(model_path, "rb").read()

######################################################################
# Using the buffer, transform into a tflite model python object
try:
    import tflite

    tflite_model = tflite.Model.GetRootAsModel(tflite_model_buf, 0)
except AttributeError:
    import tflite.Model

    tflite_model = tflite.Model.Model.GetRootAsModel(tflite_model_buf, 0)

######################################################################
# Parse the python model object to convert it into a relay module
# and weights.

mod, params = relay.frontend.from_tflite(
    tflite_model, shape_dict={input_tensor: input_shape}, dtype_dict={input_tensor: input_dtype}
)

######################################################################
# Defining the target

RUNTIME = tvm.relay.backend.Runtime("crt", {"system-lib": True})

target_str = "c"
if args.device:
    device = args.device
    target_str += f" -device={device}"
    cpu = None
    if args.cpu:
        cpu = args.cpu
    elif args.device == "arm_cpu":
        cpu = "cortex-m7"
    if cpu:
        target_str += f" -mcpu={cpu}"
else:
    device = "x86"
    cpu = "default"

TARGET = target_str


######################################################################
# Optionally convert graph layout

if args.data_layout:
    # Assume for the time being that graphs only have
    # conv2d as heavily-sensitive operators.
    desired_layouts = {
        "nn.conv2d": [args.data_layout, args.kernel_layout],
        "nn.conv2d_transpose": [args.data_layout, args.kernel_layout],
        "qnn.conv2d": [args.data_layout, args.kernel_layout],
    }

    # Convert the layout of the graph where possible.
    seq = transform.Sequential(
        [
            relay.transform.RemoveUnusedFunctions(),
            relay.transform.ConvertLayout(desired_layouts),
            relay.transform.FoldConstant(),
        ]
    )

    with tvm.transform.PassContext(opt_level=3):
        try:
            mod = seq(mod)
        except Exception as err:
            raise RuntimeError("Error converting layout to {0}: {1}".format(":".join([args.data_layout, args.kernel_layout]), str(err)))

######################################################################
# Now, compile the model for the target:

<<<<<<< HEAD
executor = relay.backend.Executor("graph", {"link-params": True})
# executor = relay.backend.Executor("graph", {"link-params": False})


@contextmanager
def OptionallyDisableLegalize(disableLegalize):
    if not disableLegalize:
        yield nullcontext()
        return
    from tvm.relay.testing.temp_op_attr import TempOpAttr

    def do_not_legalize(attrs, inputs, types):
        print("do_not_legalize")
        return None

    with TempOpAttr("qnn.dense", "FTVMQnnLegalize", do_not_legalize) as denseCtx:
        with TempOpAttr("qnn.conv2d", "FTVMQnnLegalize", do_not_legalize) as convCtx:
            yield (denseCtx, convCtx)

if args.tuning_records:
    if args.tuning_records == "auto":
        records_path = pathlib.Path.cwd() / "tuning_records" / args.model / f"{device}_{cpu}" / f"{args.data_layout}_{args.kernel_layout}" / "spike" / f"{args.arch}_{args.abi}" / "tuning_records.log"

    else:
        records_path = args.tuning_records
    assert os.path.exists(records_path), f"Tuning records file ({records_path}) does not exist!"
else:
    records_path = None

with tvm.autotvm.apply_history_best(records_path):
    with tvm.transform.PassContext(opt_level=3, config={"tir.disable_vectorize": True}, disabled_pass=[]):
        with OptionallyDisableLegalize(args.disable_legalize):
            module = relay.build(mod, target=TARGET, runtime=RUNTIME, params=params, executor=executor)
# with tvm.transform.PassContext(opt_level=3, config={"tir.disable_vectorize": True}, disabled_pass=[]):    module = relay.build(mod, target=TARGET, runtime=RUNTIME, params=params)
=======
with tvm.transform.PassContext(opt_level=3, config={"tir.disable_vectorize": True}, disabled_pass=[]):
    module = relay.build(mod, target=TARGET, runtime=RUNTIME, params=params)
>>>>>>> d1ffff35

######################################################################
# Inspecting the compilation output

c_source_module = module.get_lib().imported_modules[0]
c_source_code = c_source_module.get_source()
# print(c_source_code)


######################################################################
# Compiling the generated code

gen_path = pathlib.Path.cwd() / "gen"

if not gen_path.is_dir():
    gen_path.mkdir()

model_library_format_tar_path = gen_path / "mlf.tar"
tvm.micro.export_model_library_format(module, model_library_format_tar_path)

# TVM also provides a standard way for embedded platforms to automatically generate a standalone
# project, compile and flash it to a target, and communicate with it using the standard TVM RPC
# protocol. The Model Library Format serves as the model input to this process. When embedded
# platforms provide such an integration, they can be used directly by TVM for both host-driven
# inference and autotuning . This integration is provided by the
# `microTVM Project API` <https://github.com/apache/tvm-rfcs/blob/main/rfcs/0008-microtvm-project-api.md>_,

template_project_path = pathlib.Path.cwd() / "apps" / "microtvm" / "spike"
project_options = {
    "verbose": args.verbose,
    "spike_exe": os.getenv("SPIKE", None),
    "spike_pk": os.getenv("SPIKEPK", None),
    "arch": args.arch,
    "abi": args.abi,
    "triple": "riscv32-unknown-elf",
    "spike_extra_args": "",
    "pk_extra_args": "",
}

# Create a temporary directory

generated_project_dir = gen_path / "generated-project"
if generated_project_dir.is_dir():
    shutil.rmtree(generated_project_dir)
generated_project = tvm.micro.generate_project(template_project_path, module, generated_project_dir, project_options)

# Build and flash the project
generated_project.build()
generated_project.flash()


######################################################################
# Next, establish a session with the simulated device and run the
# computation. The `with session` line would typically flash an attached
# microcontroller, but in this tutorial, it simply launches a subprocess
# to stand in for an attached microcontroller.

with tvm.micro.Session(transport_context_manager=generated_project.transport()) as session:
    if args.profile:
        graph_mod = tvm.micro.create_local_debug_executor(
            module.get_graph_json(), session.get_system_lib(), session.device
        )
    else:
        graph_mod = tvm.micro.create_local_graph_executor(
            module.get_graph_json(), session.get_system_lib(), session.device
        )

    # Set the model parameters using the lowered parameters produced by `relay.build`.
    graph_mod.set_input(**module.get_params())

    # graph_mod.set_input(input_tensor, tvm.nd.array(np.array([0.5], dtype="float32")))

    graph_mod.run()

    tvm_output = graph_mod.get_output(0).numpy()
    print("result is: " + str(tvm_output))<|MERGE_RESOLUTION|>--- conflicted
+++ resolved
@@ -135,7 +135,6 @@
 ######################################################################
 # Now, compile the model for the target:
 
-<<<<<<< HEAD
 executor = relay.backend.Executor("graph", {"link-params": True})
 # executor = relay.backend.Executor("graph", {"link-params": False})
 
@@ -169,11 +168,8 @@
     with tvm.transform.PassContext(opt_level=3, config={"tir.disable_vectorize": True}, disabled_pass=[]):
         with OptionallyDisableLegalize(args.disable_legalize):
             module = relay.build(mod, target=TARGET, runtime=RUNTIME, params=params, executor=executor)
+            module = relay.build(mod, target=TARGET, runtime=RUNTIME, params=params, executor=executor)
 # with tvm.transform.PassContext(opt_level=3, config={"tir.disable_vectorize": True}, disabled_pass=[]):    module = relay.build(mod, target=TARGET, runtime=RUNTIME, params=params)
-=======
-with tvm.transform.PassContext(opt_level=3, config={"tir.disable_vectorize": True}, disabled_pass=[]):
-    module = relay.build(mod, target=TARGET, runtime=RUNTIME, params=params)
->>>>>>> d1ffff35
 
 ######################################################################
 # Inspecting the compilation output
